--- conflicted
+++ resolved
@@ -33,13 +33,10 @@
 UYUNI_SERVER=192.168.1.124:8443
 UYUNI_USER=admin
 UYUNI_PASS=admin
-<<<<<<< HEAD
 # Optional: Set to 'false' to disable SSL certificate verification. Defaults to 'true'.
 # SSL_VERIFY=false
-=======
 UYUNI_SSH_PRIV_KEY="-----BEGIN OPENSSH PRIVATE KEY-----\n..."
 UYUNI_SSH_PRIV_KEY_PASS=""
->>>>>>> 8222ac52
 ```
 
 Replace the values with your Uyuni server details. **This file contains sensitive information and should not be committed to version control.**
