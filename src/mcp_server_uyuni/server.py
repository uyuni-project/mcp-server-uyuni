# Copyright (c) 2025 SUSE LLC
#
# Licensed under the Apache License, Version 2.0 (the "License");
# you may not use this file except in compliance with the License.
# You may obtain a copy of the License at
#
#     http://www.apache.org/licenses/LICENSE-2.0
#
# Unless required by applicable law or agreed to in writing, software
# distributed under the License is distributed on an "AS IS" BASIS,
# WITHOUT WARRANTIES OR CONDITIONS OF ANY KIND, either express or implied.
# See the License for the specific language governing permissions and
# limitations under the License.

import os
import sys
<<<<<<< HEAD
from typing import Any, List, Dict, Optional, Union
import httpx
from datetime import datetime, timezone


from mcp.server.fastmcp import FastMCP, Context
from mcp import LoggingLevel, ServerSession

from mcp_server_uyuni.logging_config import get_logger, Transport

=======
from typing import Any, List, Dict
import httpx
from datetime import datetime, timezone


from mcp.server.fastmcp import FastMCP, Context
from mcp import LoggingLevel, ServerSession

from mcp_server_uyuni.logging_config import get_logger, Transport

>>>>>>> 6c05673e
mcp = FastMCP("mcp-server-uyuni")

REQUIRED_VARS = [
    "UYUNI_SERVER",
    "UYUNI_USER",
    "UYUNI_PASS",
]

missing_vars = [key for key in REQUIRED_VARS if key not in os.environ]

if missing_vars:
    raise ImportError(
        f"Failed to import config: Missing required environment variables: {', '.join(missing_vars)}"
    )

UYUNI_SERVER = 'https://' + os.environ.get('UYUNI_SERVER')
UYUNI_USER = os.environ.get('UYUNI_USER')
UYUNI_PASS = os.environ.get('UYUNI_PASS')
UYUNI_TRANSPORT = os.environ['TRANSPORT']
LOG_FILE_PATH = os.environ['LOG_FILE_PATH']

logger = get_logger(log_file=LOG_FILE_PATH, transport=UYUNI_TRANSPORT)

async def _call_uyuni_api(
    client: httpx.AsyncClient,
    method: str,
    api_path: str,
    error_context: str,
    params: Dict[str, Any] = None,
    json_body: Dict[str, Any] = None,
    perform_login: bool = True,
    default_on_error: Any = None,
    expected_result_key: str = 'result'
) -> Any:
    """
    Helper function to make authenticated API calls to Uyuni.
    Handles login, request execution, error handling, and basic response parsing.
    """

    if perform_login:
        login_data = {"login": UYUNI_USER, "password": UYUNI_PASS}
        try:
            login_response = await client.post(UYUNI_SERVER + '/rhn/manager/api/login', json=login_data)
            login_response.raise_for_status()
        except httpx.HTTPStatusError as e:
            print(f"HTTP error during login for {error_context}: {e.request.url} - {e.response.status_code} - {e.response.text}")
            return default_on_error
        except httpx.RequestError as e:
            print(f"Request error during login for {error_context}: {e.request.url} - {e}")
            return default_on_error
        except Exception as e:
            print(f"An unexpected error occurred during login for {error_context}: {e}")
            return default_on_error

    full_api_url = UYUNI_SERVER + api_path
    try:
        if method.upper() == 'GET':
            response = await client.get(full_api_url, params=params)
        elif method.upper() == 'POST':
            response = await client.post(full_api_url, json=json_body, params=params)
        else:
            print(f"Unsupported HTTP method '{method}' for {error_context}.")
            return default_on_error
        
        response.raise_for_status()
        response_data = response.json()

        if response_data.get('success'):
            if expected_result_key in response_data:
                return response_data[expected_result_key]
            # If 'success' is true, but the expected_result_key is not there (e.g. 'result' is missing)
            print(f"API call for {error_context} succeeded but '{expected_result_key}' not found in response. Response: {response_data}")
            return default_on_error
        else:
            print(f"API call for {error_context} reported failure. Response: {response_data}")
            return default_on_error

    except httpx.HTTPStatusError as e:
        print(f"HTTP error occurred while {error_context}: {e.request.url} - {e.response.status_code} - {e.response.text}")
        return default_on_error
    except httpx.RequestError as e:
        print(f"Request error occurred while {error_context}: {e.request.url} - {e}")
        return default_on_error
    except Exception as e: # Catch other potential errors like JSONDecodeError
        print(f"An unexpected error occurred while {error_context}: {e}")
        return default_on_error

@mcp.tool()
async def get_list_of_active_systems(ctx: Context) -> List[Dict[str, Any]]:
    """
    Fetches a list of active systems from the Uyuni server, returning their names and IDs.

    The returned list contains dictionaries, each with a 'system_name' (str) and
    a 'system_id' (int) for an active system.

    Returns:
        List[Dict[str, Any]]: A list of system dictionaries (system_name and system_id).
                              Returns an empty list if the API call fails,
                              the response format is unexpected, or no systems are found.
    """
    log_string = "Getting list of active systems"
    logger.info(log_string)
    await ctx.info(log_string)

    async with httpx.AsyncClient(verify=False) as client:
        systems_data_result = await _call_uyuni_api(
            client=client,
            method="GET",
            api_path="/rhn/manager/api/system/listSystems",
            error_context="fetching active systems",
            default_on_error=[]
        )

    filtered_systems = []
    if isinstance(systems_data_result, list):
        for system in systems_data_result:
            if isinstance(system, dict):
                filtered_systems.append({'system_name': system.get('name'), 'system_id': system.get('id')})
            else:
                print(f"Warning: Unexpected item format in system list: {system}")
    elif systems_data_result: # Log if not the default empty list but still not a list
        print(f"Warning: Expected a list of systems, but received: {type(systems_data_result)}")

    return filtered_systems

async def _resolve_system_id(system_identifier: Union[str, int]) -> Optional[str]:
    """
    Resolves a system identifier, which can be a name or an ID, to a numeric system ID string.
 
    If the identifier is numeric (or a string of digits), it's returned as a string.
    If it's a non-numeric string, it's treated as a name and the ID is looked up via the system.getId API endpoint.
 
    Args:
        system_identifier: The system name (e.g., "buildhost") or system ID (e.g., 1000010000).
    Returns:
        Optional[str]: The numeric system ID as a string if found, otherwise None.
    """
    id_str = str(system_identifier)
    if id_str.isdigit():
        return id_str
 
    # If it's not a digit string, it must be a name.
    system_name = id_str
    logger.info(f"System identifier '{system_name}' is not numeric, treating as a name and looking up ID.")
 
    async with httpx.AsyncClient(verify=False) as client:
        # The result from system.getId is an array of system structs
        systems_list = await _call_uyuni_api(
            client=client,
            method="GET",
            api_path="/rhn/manager/api/system/getId",
            params={'name': system_name},
            error_context=f"resolving system ID for name '{system_name}'",
            default_on_error=[]  # Return an empty list on failure
        )
 
    if not isinstance(systems_list, list):
        logger.error(f"Expected a list of systems for name '{system_name}', but received: {type(systems_list)}")
        return None
 
    if not systems_list:
        logger.warning(f"System with name '{system_name}' not found.")
        return None
 
    if len(systems_list) > 1:
        logger.error(f"Multiple systems found with name '{system_name}'.")
        return None
 
    first_system = systems_list[0]
    if isinstance(first_system, dict) and 'id' in first_system:
        resolved_id = str(first_system['id'])
        logger.info(f"Found ID {resolved_id} for system name '{system_name}'.")
        return resolved_id
    else:
        logger.error(f"System data for '{system_name}' is malformed. Expected a dict with 'id'. Got: {first_system}")
        return None

@mcp.tool()
<<<<<<< HEAD
async def get_cpu_of_a_system(system_identifier: Union[str, int], ctx: Context) -> Dict[str, Any]:
=======
async def get_cpu_of_a_system(system_id: int, ctx: Context) -> Dict[str, Any]:
>>>>>>> 6c05673e
    """Retrieves detailed CPU information for a specific system in the Uyuni server.

    Fetches CPU attributes such as model, core count, architecture, etc.

    Args:
        system_identifier: The unique identifier of the system. It can be the system name (e.g. "buildhost") or the system ID (e.g. 1000010000).

    Returns:
        Dict[str, Any]: A dictionary containing the CPU attributes and the original system_identifier.
                        Returns an empty dictionary if the API call fails,
                        the response format is unexpected, or CPU data is not available.
    """
<<<<<<< HEAD
    log_string = f"Getting CPU information of system with id {system_identifier}"
    logger.info(log_string)
    await ctx.info(log_string)
    system_id = await _resolve_system_id(system_identifier)
    if not system_id:
        return {} # Helper function already logged the reason for failure.
=======

    log_string = f"Getting CPU information of system with id {system_id}"
    logger.info(log_string)
    await ctx.info(log_string)
>>>>>>> 6c05673e

    async with httpx.AsyncClient(verify=False) as client:
        cpu_data_result = await _call_uyuni_api(
            client=client,
            method="GET",
            api_path="/rhn/manager/api/system/getCpu",
            params={'sid': system_id},
            error_context=f"fetching CPU data for system {system_identifier}",
            default_on_error={}
        )

    if isinstance(cpu_data_result, dict):
        # Only add the identifier if the API returned actual data
        if cpu_data_result:
            cpu_data_result['system_identifier'] = system_identifier
        return cpu_data_result
    # If not a dict but not the default empty dict, log it
    elif cpu_data_result:
         print(f"Warning: Expected a dict for CPU data, but received: {type(cpu_data_result)}")
    return {}

@mcp.tool()
async def get_all_systems_cpu_info(ctx: Context) -> List[Dict[str, Any]]:
    """
    Retrieves CPU information for all active systems in the Uyuni server.

    For each active system, this tool fetches its name, ID, and detailed CPU attributes.

    Returns:
        List[Dict[str, Any]]: A list of dictionaries. Each dictionary contains:
                              - 'system_name' (str): The name of the system.
                              - 'system_id' (int): The unique ID of the system.
                              - 'cpu_info' (Dict[str, Any]): CPU attributes for the system.
                              Returns an empty list if no systems are found or if
                              fetching system list fails. Individual system CPU fetch
                              failures will result in empty 'cpu_info' for that system.
    """

    log_string = "Get CPU info for all systems"
    logger.info(log_string)
    await ctx.info(log_string)

    all_systems_cpu_data = []
    active_systems = await get_list_of_active_systems(ctx) # Calls your existing tool

    if not active_systems:
        print("Warning: No active systems found or failed to retrieve system list.")
        return []

    for system_summary in active_systems:
        system_id = system_summary.get('system_id')
        system_name = system_summary.get('system_name')

        if system_id is None:
            print(f"Warning: Skipping system due to missing ID: {system_summary}")
            continue

        print(f"Fetching CPU info for system: {system_name} (ID: {system_id})")
<<<<<<< HEAD
        cpu_info = await get_cpu_of_a_system(str(system_id), ctx) # Calls your other existing tool
=======
        cpu_info = await get_cpu_of_a_system(system_id, ctx) # Calls your other existing tool
>>>>>>> 6c05673e

        all_systems_cpu_data.append({
            'system_name': system_name,
            'system_id': system_id,
            'cpu_info': cpu_info
        })

    return all_systems_cpu_data

async def _fetch_cves_for_erratum(client: httpx.AsyncClient, advisory_name: str, system_id: int, 
                                  list_cves_path: str, ctx: Context) -> List[str]:
    """
    Internal helper to fetch CVEs for a given erratum advisory name.

    Args:
        client: The httpx.AsyncClient instance (must have active login session).
        advisory_name: The advisory name of the erratum to fetch CVEs for.
        system_id: The ID of the system (for logging purposes).
        list_cves_path: The API path for listing CVEs.

    Returns:
        List[str]: A list of CVE identifier strings. Returns an empty list on failure or if no CVEs are found.
    """

    log_string = f"Fetching CVEs for advisory {advisory_name}"
    logger.info(log_string)
    await ctx.info(log_string)

    if not advisory_name:
        print(f"Warning: advisory_name is missing for system ID {system_id}, cannot fetch CVEs.")
        return []

    print(f"Fetching CVEs for advisory: {advisory_name} (system ID: {system_id})")
    cve_list_from_api = await _call_uyuni_api(
        client=client,
        method="GET",
        api_path=list_cves_path,
        error_context=f"fetching CVEs for advisory {advisory_name} (system ID: {system_id})",
        params={'advisoryName': advisory_name},
        perform_login=False, # Login is handled by the calling function
        default_on_error=None # Distinguish API error (None) from empty list []
    )

    processed_cves = []
    if isinstance(cve_list_from_api, list):
        processed_cves = [str(cve) for cve in cve_list_from_api if cve]
    elif cve_list_from_api is None:
        # This means the API call might have failed OR API returned "result": null successfully.
        # _call_uyuni_api would return default_on_error (None) on failure.
        # If API returns "result": null, helper returns None. In both cases, processed_cves remains [].
        pass

    return processed_cves

@mcp.tool()
<<<<<<< HEAD
async def check_system_updates(system_identifier: Union[str, int], ctx: Context) -> Dict[str, Any]:
=======
async def check_system_updates(system_id: int, ctx: Context) -> Dict[str, Any]:
>>>>>>> 6c05673e
    """
    Checks if a specific system in the Uyuni server has pending updates (relevant errata),
    including associated CVEs for each update.

    Args:
        system_identifier: The unique identifier of the system. It can be the system name (e.g. "buildhost") or the system ID (e.g. 1000010000).

    Returns:
        Dict[str, Any]: A dictionary containing:
                        - 'system_identifier' (Union[str, int]): The original system identifier used in the request.
                        - 'has_pending_updates' (bool): True if there are pending updates, False otherwise.
                        - 'update_count' (int): The number of pending updates.
                        - 'updates' (List[Dict[str, Any]]): A list of pending update details.
                          Each update dictionary will also include a 'cves' key
                          containing a list of CVE identifiers associated with that update.
                        Returns a dictionary with 'has_pending_updates': False and empty 'updates'
                        if the API call fails or the format is unexpected.
    """
<<<<<<< HEAD
    log_string = f"Checking pending updates for system {system_identifier}"
    logger.info(log_string)
    await ctx.info(log_string)
    system_id = await _resolve_system_id(system_identifier)
=======

    log_string = f"Checking pending updates for system {system_id}"
    logger.info(log_string)
    await ctx.info(log_string)

>>>>>>> 6c05673e
    default_error_response = {
        'system_identifier': system_identifier,
        'has_pending_updates': False,
        'update_count': 0,
        'updates': []
    }
    if not system_id:
        # Return a structure consistent with the success response, but indicating failure.
        return default_error_response

    list_cves_api_path = '/rhn/manager/api/errata/listCves'

    async with httpx.AsyncClient(verify=False) as client:
        updates_list_from_api = await _call_uyuni_api(
            client=client,
            method="GET",
            api_path="/rhn/manager/api/system/getRelevantErrata",
            params={'sid': system_id},
            error_context=f"checking updates for system {system_identifier}",
            default_on_error=None # Distinguish API error from empty list
        )

        if updates_list_from_api is None: # API call failed or unexpected success format
            return default_error_response
        
        if not isinstance(updates_list_from_api, list):
            print(f"Warning: Expected a list of updates for system {system_identifier}, but received: {type(updates_list_from_api)}")
            return default_error_response

        enriched_updates_list = []

        for erratum_api_data in updates_list_from_api:
            # Create a new dictionary for the update, renaming 'id' to 'update_id'
            update_details = dict(erratum_api_data) # Start with a copy

            # Rename 'id' to 'update_id'
            if 'id' in update_details:
                update_details['update_id'] = update_details.pop('id')
            else:
                # This case is unlikely for errata from the API but good for robustness
                update_details['update_id'] = None

            advisory_name = update_details.get('advisory_name')
            
            # Initialize and fetch CVEs
            update_details['cves'] = []
            if advisory_name:
                # Call the helper function to fetch CVEs
<<<<<<< HEAD
                update_details['cves'] = await _fetch_cves_for_erratum(client, advisory_name, int(system_id), list_cves_api_path, ctx)
=======
                update_details['cves'] = await _fetch_cves_for_erratum(client, advisory_name, system_id, list_cves_api_path, ctx)
            
>>>>>>> 6c05673e
            enriched_updates_list.append(update_details)

        return {
            'system_identifier': system_identifier,
            'has_pending_updates': len(enriched_updates_list) > 0,
            'update_count': len(enriched_updates_list),
            'updates': enriched_updates_list
        }

@mcp.tool()
async def check_all_systems_for_updates(ctx: Context) -> List[Dict[str, Any]]:
    """
    Checks all active systems in the Uyuni server for pending updates.

    Returns a list containing information only for those systems that have
    one or more pending updates. Each update detail will include associated CVEs.

    Returns:
        List[Dict[str, Any]]: A list of dictionaries. Each dictionary represents
                              a system with pending updates and includes:
                              - 'system_name' (str): The name of the system.
                              - 'system_id' (int): The unique ID of the system.
                              - 'update_count' (int): The number of pending updates.
                              - 'updates' (List[Dict[str, Any]]): A list of pending update details.
                                Each update dictionary in this list will also contain a 'cves' key
                                with a list of associated CVE identifiers.
                              Returns an empty list if no systems are found,
                              fetching the system list fails, or no systems have updates.
    """

    log_string = "Checking all system for updates"
    logger.info(log_string)
    await ctx.info(log_string)

    systems_with_updates = []
    active_systems = await get_list_of_active_systems(ctx) # Get the list of all systems

    if not active_systems:
        print("Warning: No active systems found or failed to retrieve system list.")
        return []

    print(f"Checking {len(active_systems)} systems for updates...")

    for system_summary in active_systems:
        system_id = system_summary.get('system_id')
        system_name = system_summary.get('system_name')

        if system_id is None:
            print(f"Warning: Skipping system due to missing ID: {system_summary}")
            continue

        print(f"Checking updates for system: {system_name} (ID: {system_id})")
        # Use the existing check_system_updates tool
        update_check_result = await check_system_updates(system_id, ctx)

        if update_check_result.get('has_pending_updates', False):
            # If the system has updates, add its info and update details to the result list
            systems_with_updates.append({
                'system_name': system_name,
                'system_id': system_id,
                'update_count': update_check_result.get('update_count', 0),
                'updates': update_check_result.get('updates', [])
            })
        # else: System has no updates, do nothing for this system

    print(f"Finished checking systems. Found {len(systems_with_updates)} systems with updates.")
    return systems_with_updates

@mcp.tool()
<<<<<<< HEAD
async def schedule_apply_pending_updates_to_system(system_identifier: Union[str, int], ctx: Context, confirm: bool = False) -> str:
=======
async def schedule_apply_pending_updates_to_system(system_id: int, ctx: Context, confirm: bool = False) -> str:
>>>>>>> 6c05673e
    """
    Checks for pending updates on a system, schedules all of them to be applied,
    and returns the action ID of the scheduled task.

    This tool first calls 'check_system_updates' to determine relevant errata.
    If updates are found, it then calls the 'system/scheduleApplyErrata' API
    endpoint to apply all found errata.

    Args:
        system_identifier: The unique identifier of the system. It can be the system name (e.g. "buildhost") or the system ID (e.g. 1000010000).
        confirm: False by default. Only set confirm to True if the user has explicetely confirmed. Ask the user for confirmation.

    Returns:
        str: The action url if updates were successfully scheduled.
             Otherwise, returns an empty string.
    """
<<<<<<< HEAD
    log_string = f"Attempting to apply pending updates for system ID: {system_identifier}"
=======

    log_string = f"Attempting to apply pending updates for system ID: {system_id}"
>>>>>>> 6c05673e
    logger.info(log_string)
    await ctx.info(log_string)

    if not confirm:
        return f"CONFIRMATION REQUIRED: This will apply pending updates to the system {system_identifier}.  Do you confirm?"

    # 1. Use check_system_updates to get relevant errata
<<<<<<< HEAD
    update_info = await check_system_updates(system_identifier, ctx)
=======
    update_info = await check_system_updates(system_id, ctx)
>>>>>>> 6c05673e

    if not update_info or not update_info.get('has_pending_updates'):
        print(f"No pending updates found for system {system_identifier}, or an error occurred while fetching update information.")
        return ""

    errata_list = update_info.get('updates', [])
    if not errata_list:
        # This case should ideally be covered by 'has_pending_updates' being false,
        # but good to have a safeguard.
        print(f"Update check for system {system_identifier} indicated updates, but the updates list is empty.")
        return ""

    errata_ids = [erratum.get('update_id') for erratum in errata_list if erratum.get('update_id') is not None]

    if not errata_ids:
        print(f"Could not extract any valid errata IDs for system {system_identifier} from the update information: {errata_list}")
        return ""

    system_id = await _resolve_system_id(system_identifier)
    if not system_id:
        return "" # Helper function already logged the reason for failure.

    print(f"Found {len(errata_ids)} errata to apply for system {system_identifier} (ID: {system_id}). IDs: {errata_ids}")

    # 2. Schedule apply errata using the API endpoint
    async with httpx.AsyncClient(verify=False) as client:
        payload = {"sid": int(system_id), "errataIds": errata_ids}
        api_result = await _call_uyuni_api(
            client=client,
            method="POST",
            api_path="/rhn/manager/api/system/scheduleApplyErrata",
            json_body=payload,
            error_context=f"scheduling errata application for system {system_identifier}",
            default_on_error=None # Helper will return None on error
        )

        if isinstance(api_result, list) and api_result and isinstance(api_result[0], int):
            action_id = api_result[0]
            print(f"Successfully scheduled action {action_id} to apply {len(errata_ids)} errata to system {system_identifier}.")
            return "Update successfully scheduled at " +url + "/rhn/schedule/ActionDetails.do?aid=" + str(action_id)
        else:
            # Error message already printed by _call_uyuni_api if it returned None
            if api_result is not None: # Log if result is not None but also not the expected format
                 print(f"Failed to schedule errata for system {system_identifier} or unexpected API response format. Result: {api_result}")
            return ""

@mcp.tool()
<<<<<<< HEAD
async def schedule_apply_specific_update(system_identifier: Union[str, int], errata_id: int, ctx: Context, confirm: bool = False) -> str:
=======
async def schedule_apply_specific_update(system_id: int, errata_id: int, ctx: Context, confirm: bool = False) -> str:
>>>>>>> 6c05673e
    """
    Schedules a specific update (erratum) to be applied to a system.

    Args:
        system_identifier: The unique identifier of the system. It can be the system name (e.g. "buildhost") or the system ID (e.g. 1000010000).
        errata_id: The unique identifier of the erratum (also referred to as update ID) to be applied.
        confirm: False by default. Only set confirm to True if the user has explicetely confirmed. Ask the user for confirmation.

    Returns:
        str: The action URL if the update was successfully scheduled.
             Otherwise, returns an empty string.
    """
<<<<<<< HEAD
    log_string = f"Attempting to apply specific update (errata ID: {errata_id}) to system ID: {system_identifier}"
    logger.info(log_string)
    await ctx.info(log_string)
    system_id = await _resolve_system_id(system_identifier)
    if not system_id:
        return "" # Helper function already logged the reason for failure.

    print(f"Attempting to apply specific update (errata ID: {errata_id}) to system: {system_identifier}")
=======

    log_string = f"Attempting to apply specific update (errata ID: {errata_id}) to system ID: {system_id}"
    logger.info(log_string)
    await ctx.info(log_string)
>>>>>>> 6c05673e

    if not confirm:
        return f"CONFIRMATION REQUIRED: This will apply specific update (errata ID: {errata_id}) to the system {system_identifier}. Do you confirm?"

    async with httpx.AsyncClient(verify=False) as client:
        # The API expects a list of errata IDs, even if it's just one.
        payload = {"sid": int(system_id), "errataIds": [errata_id]}
        api_result = await _call_uyuni_api(
            client=client,
            method="POST",
            api_path="/rhn/manager/api/system/scheduleApplyErrata",
            json_body=payload,
            error_context=f"scheduling specific update (errata ID: {errata_id}) for system {system_identifier}",
            default_on_error=None # Helper returns None on error
        )

        if isinstance(api_result, list) and api_result and isinstance(api_result[0], int):
            action_id = api_result[0]
            success_message = f"Update (errata ID: {errata_id}) successfully scheduled for system {system_identifier}. Action URL: {url}/rhn/schedule/ActionDetails.do?aid={action_id}"
            print(success_message)
            return success_message
        # Some schedule APIs might return int directly in result (though scheduleApplyErrata usually returns a list)
        elif isinstance(api_result, int): # Defensive check
            action_id = api_result
            success_message = f"Update (errata ID: {errata_id}) successfully scheduled. Action URL: {url}/rhn/schedule/ActionDetails.do?aid={action_id}"
            print(success_message)
            return success_message
        else:
            if api_result is not None: # Log if not None but also not expected format
                print(f"Failed to schedule specific update (errata ID: {errata_id}) for system {system_identifier} or unexpected API result format. Result: {api_result}")
            return ""

@mcp.tool()
async def get_systems_needing_security_update_for_cve(cve_identifier: str, ctx: Context) -> List[Dict[str, Any]]:
    """
    Finds systems requiring a security update due to a specific CVE identifier.

    This tool identifies systems that are vulnerable to a given Common
    Vulnerabilities and Exposures (CVE) identifier. It first looks up the
    security errata (patches/updates) associated with the CVE. Then, for each
    relevant erratum, it retrieves the list of systems that are affected by
    that erratum's advisory and thus require the security update.

    Args:
        cve_identifier: The CVE identifier string (e.g., "CVE-2008-3270").

    Returns:
        List[Dict[str, Any]]: A list of unique systems affected by the specified CVE.
                              Each dictionary contains 'system_id' (int) and
                              'system_name' (str), and 'cve_identifier' (str)
                              (the CVE for which the system needs an update). Returns an empty list if
                              the CVE is not found, no systems are affected,
                              or an API error occurs.
    """

    log_string = f"Getting systems that need to apply CVE {cve_identifier}"
    logger.info(log_string)
    await ctx.info(log_string)

    affected_systems_map = {}  # Use a dict to store unique systems by ID {system_id: {details}}

    find_by_cve_path = '/rhn/manager/api/errata/findByCve'
    list_affected_systems_path = '/rhn/manager/api/errata/listAffectedSystems'

    async with httpx.AsyncClient(verify=False) as client:
        # 1. Call findByCve (login will be handled by the helper)
        print(f"Searching for errata related to CVE: {cve_identifier}")
        errata_list = await _call_uyuni_api(
            client=client,
            method="GET",
            api_path=find_by_cve_path,
            params={'cveName': cve_identifier},
            error_context=f"finding errata for CVE {cve_identifier}",
            default_on_error=None # Distinguish API error from empty list
        )

        if errata_list is None: # API call failed
            return []
        if not isinstance(errata_list, list):
            print(f"Warning: Expected a list of errata for CVE {cve_identifier}, but received: {type(errata_list)}")
            return []
        if not errata_list:
            print(f"No errata found for CVE {cve_identifier}.")
            return []

        # 2. For each erratum, call listAffectedSystems
        for erratum in errata_list:
            advisory_name = erratum.get('advisory_name')
            if not advisory_name:
                print(f"Skipping erratum due to missing 'advisory_name': {erratum}")
                continue

            print(f"Fetching systems affected by advisory: {advisory_name} (related to CVE: {cve_identifier})")
            systems_data_result = await _call_uyuni_api(
                client=client,
                method="GET",
                api_path=list_affected_systems_path,
                params={'advisoryName': advisory_name},
                error_context=f"listing affected systems for advisory {advisory_name}",
                perform_login=False, # Login already performed for this client session
                default_on_error=None # Distinguish API error from empty list
            )

            if systems_data_result is None: # API call failed for this advisory
                continue # Move to the next advisory
            if not isinstance(systems_data_result, list):
                print(f"Warning: Expected list of affected systems for {advisory_name}, got {type(systems_data_result)}")
                continue

            for system_info in systems_data_result:
                if isinstance(system_info, dict):
                    system_id = system_info.get('id')
                    system_name = system_info.get('name')
                    if system_id is not None and system_name is not None:
                        if system_id not in affected_systems_map: # Add if new
                            affected_systems_map[system_id] = {
                                'system_id': system_id,
                                'system_name': system_name,
                                'cve_identifier': cve_identifier
                            }
                    else:
                        print(f"Warning: Received system data with missing ID or name for advisory {advisory_name}: {system_info}")
                else:
                    print(f"Warning: Unexpected item format in affected systems list for advisory {advisory_name}: {system_info}")

    if not affected_systems_map:
        print(f"No systems found affected by CVE {cve_identifier} after checking all related errata.")
    else:
        print(f"Found {len(affected_systems_map)} unique system(s) affected by CVE {cve_identifier}.")

    return list(affected_systems_map.values())

@mcp.tool()
async def get_systems_needing_reboot(ctx: Context) -> List[Dict[str, Any]]:
    """
    Fetches a list of systems from the Uyuni server that require a reboot.

    The returned list contains dictionaries, each with 'system_id' (int),
    'system_name' (str), and 'reboot_status' (str, typically 'reboot_required')
    for a system that has been identified by Uyuni as needing a reboot.

    Returns:
        List[Dict[str, Any]]: A list of system dictionaries (system_id, system_name, reboot_status)
                              for systems requiring a reboot. Returns an empty list
                              if the API call fails, the response format is unexpected,
                              or no systems require a reboot.
    """

    log_string = "Fetch list of system that require a reboot."
    logger.info(log_string)
    await ctx.info(log_string)

    systems_needing_reboot_list = []
    list_reboot_path = '/rhn/manager/api/system/listSuggestedReboot'

    async with httpx.AsyncClient(verify=False) as client:
        reboot_data_result = await _call_uyuni_api(
            client=client,
            method="GET",
            api_path=list_reboot_path,
            error_context="fetching systems needing reboot",
            default_on_error=[] # Return empty list on error
        )

        if isinstance(reboot_data_result, list):
            for system_info in reboot_data_result:
                if isinstance(system_info, dict):
                    system_id = system_info.get('id')
                    system_name = system_info.get('name')
                    if system_id is not None and system_name is not None:
                        systems_needing_reboot_list.append({
                            'system_id': system_id,
                            'system_name': system_name,
                            'reboot_status': 'reboot_required'
                        })
                else:
                    print(f"Warning: Unexpected item format in reboot list: {system_info}")
        elif reboot_data_result: # Log if not default empty list but also not a list
            print(f"Warning: Expected a list for systems needing reboot, but received: {type(reboot_data_result)}")

    return systems_needing_reboot_list

@mcp.tool()
<<<<<<< HEAD
async def schedule_system_reboot(system_identifier: Union[str, int], ctx:Context, confirm: bool = False) -> str:
=======
async def schedule_system_reboot(system_id: int, ctx:Context, confirm: bool = False) -> str:
>>>>>>> 6c05673e
    """
    Schedules an immediate reboot for a specific system on the Uyuni server.

    Args:
        system_identifier: The unique identifier of the system. It can be the system name (e.g. "buildhost") or the system ID (e.g. 1000010000).
        confirm: False by default. Only set confirm to True if the user has explicetely confirmed. Ask the user for confirmation.

    The reboot is scheduled to occur as soon as possible (effectively "now").
    Returns:
        str: A message indicating the action ID if the reboot was successfully scheduled,
             e.g., "System reboot successfully scheduled. Action URL: ...".
             Returns an empty string if scheduling fails or an error occurs.
    """
<<<<<<< HEAD
    log_string = f"Schedule system reboot for system {system_identifier}"
    logger.info(log_string)
    await ctx.info(log_string)
    system_id = await _resolve_system_id(system_identifier)
    if not system_id:
        return "" # Helper function already logged the reason for failure.

    if not confirm:
        return f"CONFIRMATION REQUIRED: This will reboot system {system_identifier}. Do you confirm?"
=======

    log_string = f"Schedule system reboot for system {system_id}"
    logger.info(log_string)
    await ctx.info(log_string)
>>>>>>> 6c05673e

    schedule_reboot_path = '/rhn/manager/api/system/scheduleReboot'

    # Generate current time in ISO 8601 format (UTC)
    now_iso = datetime.now(timezone.utc).isoformat()

    async with httpx.AsyncClient(verify=False) as client:
        payload = {"sid": int(system_id), "earliestOccurrence": now_iso}
        api_result = await _call_uyuni_api(
            client=client,
            method="POST",
            api_path=schedule_reboot_path,
            json_body=payload,
            error_context=f"scheduling reboot for system {system_identifier}",
            default_on_error=None # Helper returns None on error
        )

        # Uyuni's scheduleReboot API returns an integer action ID directly in 'result'
        if isinstance(api_result, int):
            action_id = api_result
            action_detail_url = f"{url}/rhn/schedule/ActionDetails.do?aid={action_id}"
            success_message = f"System reboot successfully scheduled. Action URL: {action_detail_url}"
            print(success_message)
            return success_message
        else:
            # Error message already printed by _call_uyuni_api if it returned None
            if api_result is not None: # Log if result is not None but also not an int
                print(f"Failed to schedule reboot for system {system_identifier} or unexpected API result format. Result: {api_result}")
            return ""

@mcp.tool()
async def list_all_scheduled_actions(ctx: Context) -> List[Dict[str, Any]]:
    """
    Fetches a list of all scheduled actions from the Uyuni server.

    This includes completed, in-progress, failed, and archived actions.
    Each action in the list is a dictionary containing details such as
    action_id, name, type, scheduler, earliest execution time,
    prerequisite action ID (if any), and counts of systems in
    completed, failed, or in-progress states.

    Returns:
        List[Dict[str, Any]]: A list of action dictionaries.
                              Returns an empty list if the API call fails,
                              the response format is unexpected, or no actions are found.
    """

    log_string = "Listing all scheduled actions"
    logger.info(log_string)
    await ctx.info(log_string)

    list_actions_path = '/rhn/manager/api/schedule/listAllActions'
    processed_actions_list = []

    async with httpx.AsyncClient(verify=False) as client:
        api_result = await _call_uyuni_api(
            client=client,
            method="GET",
            api_path=list_actions_path,
            error_context="listing all scheduled actions",
            default_on_error=[] # Return empty list on error
        )

        if isinstance(api_result, list):
            for action_dict in api_result:
                if isinstance(action_dict, dict):
                    # Create a new dict to avoid modifying the original if it's shared
                    modified_action = dict(action_dict)
                    if 'id' in modified_action:
                        modified_action['action_id'] = modified_action.pop('id')
                    processed_actions_list.append(modified_action)
                else:
                    print(f"Warning: Unexpected item format in actions list: {action_dict}")
        elif api_result: # Log if not default empty list but also not a list
            print(f"Warning: Expected a list for all scheduled actions, but received: {type(api_result)}")
    return processed_actions_list

@mcp.tool()
async def cancel_action(action_id: int, ctx: Context, confirm: bool = False) -> str:
    """
    Cancels a specified action on the Uyuni server.

    If the action ID is invalid or the action cannot be canceled,
    the operation will fail.

    Args:
        action_id: The integer ID of the action to be canceled.
        confirm: False by default. Only set confirm to True if the user has explicetely confirmed. Ask the user for confirmation.

    Returns:
        str: A success message if the action was canceled,
             e.g., "Successfully canceled action: 123".
             Returns an error message if the cancellation failed for any reason,
             e.g., "Failed to cancel action 123. Please check the action ID and server logs."
    """

    log_string = f"Cancel action {action_id}"
    logger.info(log_string)
    await ctx.info(log_string)

    cancel_actions_path = '/rhn/manager/api/schedule/cancelActions'
 
    if not isinstance(action_id, int): # Basic type check, though FastMCP might handle this
        return "Invalid action ID provided. Must be an integer."

    if not confirm:
        return f"CONFIRMATION REQUIRED: This will schedule action {action_id} to be canceled. Do you confirm?"

    async with httpx.AsyncClient(verify=False) as client:
        payload = {"actionIds": [action_id]} # API expects a list
        api_result = await _call_uyuni_api(
            client=client,
            method="POST",
            api_path=cancel_actions_path,
            json_body=payload,
            error_context=f"canceling action {action_id}",
            default_on_error=0 # API returns 1 on success, so 0 can signify an error or unexpected response from helper
        )
        if api_result == 1:
            return f"Successfully canceled action: {action_id}"
        else:
            # The _call_uyuni_api helper already prints detailed errors.
            return f"Failed to cancel action: {action_id}. The API did not return success (expected 1, got {api_result}). Check server logs for details."

def main_cli():

    logger.info("Running Uyuni MCP server.")

    if UYUNI_TRANSPORT == Transport.HTTP.value:
        mcp.run(transport="streamable-http")
    elif UYUNI_TRANSPORT == Transport.STDIO.value:
        mcp.run(transport="stdio")
    else:
        # Defaults to stdio transport anyway 
        # But I explicitety state it here for clarity
        mcp.run(transport="stdio")<|MERGE_RESOLUTION|>--- conflicted
+++ resolved
@@ -14,29 +14,14 @@
 
 import os
 import sys
-<<<<<<< HEAD
 from typing import Any, List, Dict, Optional, Union
 import httpx
 from datetime import datetime, timezone
 
-
 from mcp.server.fastmcp import FastMCP, Context
 from mcp import LoggingLevel, ServerSession
-
 from mcp_server_uyuni.logging_config import get_logger, Transport
 
-=======
-from typing import Any, List, Dict
-import httpx
-from datetime import datetime, timezone
-
-
-from mcp.server.fastmcp import FastMCP, Context
-from mcp import LoggingLevel, ServerSession
-
-from mcp_server_uyuni.logging_config import get_logger, Transport
-
->>>>>>> 6c05673e
 mcp = FastMCP("mcp-server-uyuni")
 
 REQUIRED_VARS = [
@@ -215,11 +200,8 @@
         return None
 
 @mcp.tool()
-<<<<<<< HEAD
 async def get_cpu_of_a_system(system_identifier: Union[str, int], ctx: Context) -> Dict[str, Any]:
-=======
-async def get_cpu_of_a_system(system_id: int, ctx: Context) -> Dict[str, Any]:
->>>>>>> 6c05673e
+
     """Retrieves detailed CPU information for a specific system in the Uyuni server.
 
     Fetches CPU attributes such as model, core count, architecture, etc.
@@ -232,19 +214,12 @@
                         Returns an empty dictionary if the API call fails,
                         the response format is unexpected, or CPU data is not available.
     """
-<<<<<<< HEAD
     log_string = f"Getting CPU information of system with id {system_identifier}"
     logger.info(log_string)
     await ctx.info(log_string)
     system_id = await _resolve_system_id(system_identifier)
     if not system_id:
         return {} # Helper function already logged the reason for failure.
-=======
-
-    log_string = f"Getting CPU information of system with id {system_id}"
-    logger.info(log_string)
-    await ctx.info(log_string)
->>>>>>> 6c05673e
 
     async with httpx.AsyncClient(verify=False) as client:
         cpu_data_result = await _call_uyuni_api(
@@ -303,11 +278,7 @@
             continue
 
         print(f"Fetching CPU info for system: {system_name} (ID: {system_id})")
-<<<<<<< HEAD
         cpu_info = await get_cpu_of_a_system(str(system_id), ctx) # Calls your other existing tool
-=======
-        cpu_info = await get_cpu_of_a_system(system_id, ctx) # Calls your other existing tool
->>>>>>> 6c05673e
 
         all_systems_cpu_data.append({
             'system_name': system_name,
@@ -363,11 +334,8 @@
     return processed_cves
 
 @mcp.tool()
-<<<<<<< HEAD
 async def check_system_updates(system_identifier: Union[str, int], ctx: Context) -> Dict[str, Any]:
-=======
-async def check_system_updates(system_id: int, ctx: Context) -> Dict[str, Any]:
->>>>>>> 6c05673e
+
     """
     Checks if a specific system in the Uyuni server has pending updates (relevant errata),
     including associated CVEs for each update.
@@ -386,18 +354,10 @@
                         Returns a dictionary with 'has_pending_updates': False and empty 'updates'
                         if the API call fails or the format is unexpected.
     """
-<<<<<<< HEAD
     log_string = f"Checking pending updates for system {system_identifier}"
     logger.info(log_string)
     await ctx.info(log_string)
     system_id = await _resolve_system_id(system_identifier)
-=======
-
-    log_string = f"Checking pending updates for system {system_id}"
-    logger.info(log_string)
-    await ctx.info(log_string)
-
->>>>>>> 6c05673e
     default_error_response = {
         'system_identifier': system_identifier,
         'has_pending_updates': False,
@@ -446,12 +406,8 @@
             update_details['cves'] = []
             if advisory_name:
                 # Call the helper function to fetch CVEs
-<<<<<<< HEAD
                 update_details['cves'] = await _fetch_cves_for_erratum(client, advisory_name, int(system_id), list_cves_api_path, ctx)
-=======
-                update_details['cves'] = await _fetch_cves_for_erratum(client, advisory_name, system_id, list_cves_api_path, ctx)
-            
->>>>>>> 6c05673e
+
             enriched_updates_list.append(update_details)
 
         return {
@@ -521,11 +477,8 @@
     return systems_with_updates
 
 @mcp.tool()
-<<<<<<< HEAD
 async def schedule_apply_pending_updates_to_system(system_identifier: Union[str, int], ctx: Context, confirm: bool = False) -> str:
-=======
-async def schedule_apply_pending_updates_to_system(system_id: int, ctx: Context, confirm: bool = False) -> str:
->>>>>>> 6c05673e
+
     """
     Checks for pending updates on a system, schedules all of them to be applied,
     and returns the action ID of the scheduled task.
@@ -542,12 +495,7 @@
         str: The action url if updates were successfully scheduled.
              Otherwise, returns an empty string.
     """
-<<<<<<< HEAD
     log_string = f"Attempting to apply pending updates for system ID: {system_identifier}"
-=======
-
-    log_string = f"Attempting to apply pending updates for system ID: {system_id}"
->>>>>>> 6c05673e
     logger.info(log_string)
     await ctx.info(log_string)
 
@@ -555,11 +503,7 @@
         return f"CONFIRMATION REQUIRED: This will apply pending updates to the system {system_identifier}.  Do you confirm?"
 
     # 1. Use check_system_updates to get relevant errata
-<<<<<<< HEAD
     update_info = await check_system_updates(system_identifier, ctx)
-=======
-    update_info = await check_system_updates(system_id, ctx)
->>>>>>> 6c05673e
 
     if not update_info or not update_info.get('has_pending_updates'):
         print(f"No pending updates found for system {system_identifier}, or an error occurred while fetching update information.")
@@ -607,11 +551,8 @@
             return ""
 
 @mcp.tool()
-<<<<<<< HEAD
 async def schedule_apply_specific_update(system_identifier: Union[str, int], errata_id: int, ctx: Context, confirm: bool = False) -> str:
-=======
-async def schedule_apply_specific_update(system_id: int, errata_id: int, ctx: Context, confirm: bool = False) -> str:
->>>>>>> 6c05673e
+
     """
     Schedules a specific update (erratum) to be applied to a system.
 
@@ -624,7 +565,6 @@
         str: The action URL if the update was successfully scheduled.
              Otherwise, returns an empty string.
     """
-<<<<<<< HEAD
     log_string = f"Attempting to apply specific update (errata ID: {errata_id}) to system ID: {system_identifier}"
     logger.info(log_string)
     await ctx.info(log_string)
@@ -633,12 +573,6 @@
         return "" # Helper function already logged the reason for failure.
 
     print(f"Attempting to apply specific update (errata ID: {errata_id}) to system: {system_identifier}")
-=======
-
-    log_string = f"Attempting to apply specific update (errata ID: {errata_id}) to system ID: {system_id}"
-    logger.info(log_string)
-    await ctx.info(log_string)
->>>>>>> 6c05673e
 
     if not confirm:
         return f"CONFIRMATION REQUIRED: This will apply specific update (errata ID: {errata_id}) to the system {system_identifier}. Do you confirm?"
@@ -822,11 +756,8 @@
     return systems_needing_reboot_list
 
 @mcp.tool()
-<<<<<<< HEAD
 async def schedule_system_reboot(system_identifier: Union[str, int], ctx:Context, confirm: bool = False) -> str:
-=======
-async def schedule_system_reboot(system_id: int, ctx:Context, confirm: bool = False) -> str:
->>>>>>> 6c05673e
+
     """
     Schedules an immediate reboot for a specific system on the Uyuni server.
 
@@ -840,7 +771,6 @@
              e.g., "System reboot successfully scheduled. Action URL: ...".
              Returns an empty string if scheduling fails or an error occurs.
     """
-<<<<<<< HEAD
     log_string = f"Schedule system reboot for system {system_identifier}"
     logger.info(log_string)
     await ctx.info(log_string)
@@ -850,12 +780,6 @@
 
     if not confirm:
         return f"CONFIRMATION REQUIRED: This will reboot system {system_identifier}. Do you confirm?"
-=======
-
-    log_string = f"Schedule system reboot for system {system_id}"
-    logger.info(log_string)
-    await ctx.info(log_string)
->>>>>>> 6c05673e
 
     schedule_reboot_path = '/rhn/manager/api/system/scheduleReboot'
 
