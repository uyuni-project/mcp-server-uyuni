--- conflicted
+++ resolved
@@ -386,13 +386,8 @@
 
     list_cves_api_path = '/rhn/manager/api/errata/listCves'
 
-<<<<<<< HEAD
     async with httpx.AsyncClient(verify=SSL_VERIFY) as client:
-        updates_list_from_api = await _call_uyuni_api(
-=======
-    async with httpx.AsyncClient(verify=False) as client:
         relevant_errata_call: Coroutine = _call_uyuni_api(
->>>>>>> 911cb2f3
             client=client,
             method="GET",
             api_path="/rhn/manager/api/system/getRelevantErrata",
